import os.path as osp

import mmcv
import numpy as np
from mmcv.parallel import DataContainer as DC
from torch.utils.data import Dataset

from .transforms import (ImageTransform, BboxTransform, MaskTransform,
                         Numpy2Tensor)
from .utils import to_tensor, random_scale
from .extra_aug import ExtraAugmentation


class CustomDataset(Dataset):
    """Custom dataset for detection.

    Annotation format:
    [
        {
            'filename': 'a.jpg',
            'width': 1280,
            'height': 720,
            'ann': {
                'bboxes': <np.ndarray> (n, 4),
                'labels': <np.ndarray> (n, ),
                'bboxes_ignore': <np.ndarray> (k, 4),
                'labels_ignore': <np.ndarray> (k, 4) (optional field)
            }
        },
        ...
    ]

    The `ann` field is optional for testing.
    """

    CLASSES = None

    def __init__(self,
                 ann_file,
                 img_prefix,
                 img_scale,
                 img_norm_cfg,
                 size_divisor=None,
                 proposal_file=None,
                 num_max_proposals=1000,
                 flip_ratio=0,
                 with_mask=True,
                 with_crowd=True,
                 with_label=True,
<<<<<<< HEAD
                 test_mode=False,
                 extra_aug=None,
                 resize_keep_ratio=True):
=======
                 test_mode=False):
        # prefix of images path
        self.img_prefix = img_prefix
>>>>>>> c95c6373
        # load annotations (and proposals)
        self.img_infos = self.load_annotations(ann_file)
        if proposal_file is not None:
            self.proposals = self.load_proposals(proposal_file)
        else:
            self.proposals = None
        # filter images with no annotation during training
        if not test_mode:
            valid_inds = self._filter_imgs()
            self.img_infos = [self.img_infos[i] for i in valid_inds]
            if self.proposals is not None:
                self.proposals = [self.proposals[i] for i in valid_inds]

        # (long_edge, short_edge) or [(long1, short1), (long2, short2), ...]
        self.img_scales = img_scale if isinstance(img_scale,
                                                  list) else [img_scale]
        assert mmcv.is_list_of(self.img_scales, tuple)
        # normalization configs
        self.img_norm_cfg = img_norm_cfg

        # max proposals per image
        self.num_max_proposals = num_max_proposals
        # flip ratio
        self.flip_ratio = flip_ratio
        assert flip_ratio >= 0 and flip_ratio <= 1
        # padding border to ensure the image size can be divided by
        # size_divisor (used for FPN)
        self.size_divisor = size_divisor

        # with mask or not (reserved field, takes no effect)
        self.with_mask = with_mask
        # some datasets provide bbox annotations as ignore/crowd/difficult,
        # if `with_crowd` is True, then these info is returned.
        self.with_crowd = with_crowd
        # with label is False for RPN
        self.with_label = with_label
        # in test mode or not
        self.test_mode = test_mode

        # set group flag for the sampler
        if not self.test_mode:
            self._set_group_flag()
        # transforms
        self.img_transform = ImageTransform(
            size_divisor=self.size_divisor, **self.img_norm_cfg)
        self.bbox_transform = BboxTransform()
        self.mask_transform = MaskTransform()
        self.numpy2tensor = Numpy2Tensor()

        # if use extra augmentation
        if extra_aug is not None:
            self.extra_aug = ExtraAugmentation(**extra_aug)
        else:
            self.extra_aug = None

        # image rescale if keep ratio
        self.resize_keep_ratio = resize_keep_ratio

    def __len__(self):
        return len(self.img_infos)

    def load_annotations(self, ann_file):
        return mmcv.load(ann_file)

    def load_proposals(self, proposal_file):
        return mmcv.load(proposal_file)

    def get_ann_info(self, idx):
        return self.img_infos[idx]['ann']

    def _filter_imgs(self, min_size=32):
        """Filter images too small."""
        valid_inds = []
        for i, img_info in enumerate(self.img_infos):
            if min(img_info['width'], img_info['height']) >= min_size:
                valid_inds.append(i)
        return valid_inds

    def _set_group_flag(self):
        """Set flag according to image aspect ratio.

        Images with aspect ratio greater than 1 will be set as group 1,
        otherwise group 0.
        """
        self.flag = np.zeros(len(self), dtype=np.uint8)
        for i in range(len(self)):
            img_info = self.img_infos[i]
            if img_info['width'] / img_info['height'] > 1:
                self.flag[i] = 1

    def _rand_another(self, idx):
        pool = np.where(self.flag == self.flag[idx])[0]
        return np.random.choice(pool)

    def __getitem__(self, idx):
        if self.test_mode:
            return self.prepare_test_img(idx)
        while True:
            data = self.prepare_train_img(idx)
            if data is None:
                idx = self._rand_another(idx)
                continue
            return data

    def prepare_train_img(self, idx):
        img_info = self.img_infos[idx]
        # load image
        img = mmcv.imread(osp.join(self.img_prefix, img_info['filename']))
        # load proposals if necessary
        if self.proposals is not None:
            proposals = self.proposals[idx][:self.num_max_proposals]
            # TODO: Handle empty proposals properly. Currently images with
            # no proposals are just ignored, but they can be used for
            # training in concept.
            if len(proposals) == 0:
                return None
            if not (proposals.shape[1] == 4 or proposals.shape[1] == 5):
                raise AssertionError(
                    'proposals should have shapes (n, 4) or (n, 5), '
                    'but found {}'.format(proposals.shape))
            if proposals.shape[1] == 5:
                scores = proposals[:, 4, None]
                proposals = proposals[:, :4]
            else:
                scores = None

        ann = self.get_ann_info(idx)
        gt_bboxes = ann['bboxes']
        gt_labels = ann['labels']
        if self.with_crowd:
            gt_bboxes_ignore = ann['bboxes_ignore']

        # skip the image if there is no valid gt bbox
        if len(gt_bboxes) == 0:
            return None

        # extra augmentation
        if self.extra_aug is not None:
            img, gt_bboxes, gt_labels = self.extra_aug(img, gt_bboxes,
                                                       gt_labels)

        # apply transforms
        flip = True if np.random.rand() < self.flip_ratio else False
        img_scale = random_scale(self.img_scales)  # sample a scale
        img, img_shape, pad_shape, scale_factor = self.img_transform(
            img, img_scale, flip, keep_ratio=self.resize_keep_ratio)
        img = img.copy()
        if self.proposals is not None:
            proposals = self.bbox_transform(proposals, img_shape, scale_factor,
                                            flip)
            proposals = np.hstack(
                [proposals, scores]) if scores is not None else proposals
        gt_bboxes = self.bbox_transform(gt_bboxes, img_shape, scale_factor,
                                        flip)
        if self.with_crowd:
            gt_bboxes_ignore = self.bbox_transform(gt_bboxes_ignore, img_shape,
                                                   scale_factor, flip)
        if self.with_mask:
            gt_masks = self.mask_transform(ann['masks'], pad_shape,
                                           scale_factor, flip)

        ori_shape = (img_info['height'], img_info['width'], 3)
        img_meta = dict(
            ori_shape=ori_shape,
            img_shape=img_shape,
            pad_shape=pad_shape,
            scale_factor=scale_factor,
            flip=flip)

        data = dict(
            img=DC(to_tensor(img), stack=True),
            img_meta=DC(img_meta, cpu_only=True),
            gt_bboxes=DC(to_tensor(gt_bboxes)))
        if self.proposals is not None:
            data['proposals'] = DC(to_tensor(proposals))
        if self.with_label:
            data['gt_labels'] = DC(to_tensor(gt_labels))
        if self.with_crowd:
            data['gt_bboxes_ignore'] = DC(to_tensor(gt_bboxes_ignore))
        if self.with_mask:
            data['gt_masks'] = DC(gt_masks, cpu_only=True)
        return data

    def prepare_test_img(self, idx):
        """Prepare an image for testing (multi-scale and flipping)"""
        img_info = self.img_infos[idx]
        img = mmcv.imread(osp.join(self.img_prefix, img_info['filename']))
        if self.proposals is not None:
            proposal = self.proposals[idx][:self.num_max_proposals]
            if not (proposal.shape[1] == 4 or proposal.shape[1] == 5):
                raise AssertionError(
                    'proposals should have shapes (n, 4) or (n, 5), '
                    'but found {}'.format(proposal.shape))
        else:
            proposal = None

        def prepare_single(img, scale, flip, proposal=None):
            _img, img_shape, pad_shape, scale_factor = self.img_transform(
                img, scale, flip, keep_ratio=self.resize_keep_ratio)
            _img = to_tensor(_img)
            _img_meta = dict(
                ori_shape=(img_info['height'], img_info['width'], 3),
                img_shape=img_shape,
                pad_shape=pad_shape,
                scale_factor=scale_factor,
                flip=flip)
            if proposal is not None:
                if proposal.shape[1] == 5:
                    score = proposal[:, 4, None]
                    proposal = proposal[:, :4]
                else:
                    score = None
                _proposal = self.bbox_transform(proposal, img_shape,
                                                scale_factor, flip)
                _proposal = np.hstack(
                    [_proposal, score]) if score is not None else _proposal
                _proposal = to_tensor(_proposal)
            else:
                _proposal = None
            return _img, _img_meta, _proposal

        imgs = []
        img_metas = []
        proposals = []
        for scale in self.img_scales:
            _img, _img_meta, _proposal = prepare_single(
                img, scale, False, proposal)
            imgs.append(_img)
            img_metas.append(DC(_img_meta, cpu_only=True))
            proposals.append(_proposal)
            if self.flip_ratio > 0:
                _img, _img_meta, _proposal = prepare_single(
                    img, scale, True, proposal)
                imgs.append(_img)
                img_metas.append(DC(_img_meta, cpu_only=True))
                proposals.append(_proposal)
        data = dict(img=imgs, img_meta=img_metas)
        if self.proposals is not None:
            data['proposals'] = proposals
        return data<|MERGE_RESOLUTION|>--- conflicted
+++ resolved
@@ -47,15 +47,12 @@
                  with_mask=True,
                  with_crowd=True,
                  with_label=True,
-<<<<<<< HEAD
                  test_mode=False,
                  extra_aug=None,
                  resize_keep_ratio=True):
-=======
-                 test_mode=False):
         # prefix of images path
         self.img_prefix = img_prefix
->>>>>>> c95c6373
+
         # load annotations (and proposals)
         self.img_infos = self.load_annotations(ann_file)
         if proposal_file is not None:
