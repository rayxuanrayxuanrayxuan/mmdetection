--- conflicted
+++ resolved
@@ -4,7 +4,6 @@
 import torch.nn as nn
 import torch.nn.functional as F
 from mmcv.ops import batched_nms
-from mmcv.runner import force_fp32
 
 from ..builder import HEADS
 from .anchor_head import AnchorHead
@@ -75,7 +74,6 @@
         return dict(
             loss_rpn_cls=losses['loss_cls'], loss_rpn_bbox=losses['loss_bbox'])
 
-<<<<<<< HEAD
     def _get_bboxes_single(self,
                            cls_score_list,
                            bbox_pred_list,
@@ -100,86 +98,7 @@
                 (w_scale, h_scale, w_scale, h_scale).
             cfg (mmcv.Config): Test / postprocessing configuration,
                 if None, test_cfg would be used.
-=======
-    @force_fp32(apply_to=('cls_scores', 'bbox_preds'))
-    def get_bboxes(self,
-                   cls_scores,
-                   bbox_preds,
-                   img_metas,
-                   cfg=None,
-                   rescale=False,
-                   with_nms=True):
-        """Transform network output for a batch into bbox predictions.
-
-        Args:
-            cls_scores (list[Tensor]): Box scores for each scale level
-                Has shape (N, num_anchors * num_classes, H, W)
-            bbox_preds (list[Tensor]): Box energies / deltas for each scale
-                level with shape (N, num_anchors * 4, H, W)
-            img_metas (list[dict]): Meta information of each image, e.g.,
-                image size, scaling factor, etc.
-            cfg (mmcv.Config | None): Test / postprocessing configuration,
-                if None, test_cfg would be used
->>>>>>> 8197ce36
             rescale (bool): If True, return boxes in original image space.
-                Default: False.
-            with_nms (bool): If True, do nms before return boxes.
-                Default: True.
-
-        Returns:
-            Tensor: Labeled boxes in shape (n, 5), where the first 4 columns
-                are bounding box positions (tl_x, tl_y, br_x, br_y) and the
-                5-th column is a score between 0 and 1.
-        """
-        assert with_nms, '``with_nms`` in RPNHead should always True'
-        assert len(cls_scores) == len(bbox_preds)
-        num_levels = len(cls_scores)
-        device = cls_scores[0].device
-        featmap_sizes = [cls_scores[i].shape[-2:] for i in range(num_levels)]
-        mlvl_anchors = self.anchor_generator.grid_anchors(
-            featmap_sizes, device=device)
-
-        result_list = []
-        for img_id in range(len(img_metas)):
-            cls_score_list = [
-                cls_scores[i][img_id].detach() for i in range(num_levels)
-            ]
-            bbox_pred_list = [
-                bbox_preds[i][img_id].detach() for i in range(num_levels)
-            ]
-            img_shape = img_metas[img_id]['img_shape']
-            scale_factor = img_metas[img_id]['scale_factor']
-            proposals = self._get_bboxes_single(cls_score_list, bbox_pred_list,
-                                                mlvl_anchors, img_shape,
-                                                scale_factor, cfg, rescale)
-            result_list.append(proposals)
-        return result_list
-
-    def _get_bboxes_single(self,
-                           cls_scores,
-                           bbox_preds,
-                           mlvl_anchors,
-                           img_shape,
-                           scale_factor,
-                           cfg,
-                           rescale=False):
-        """Transform outputs for a single batch item into bbox predictions.
-
-          Args:
-            cls_scores (list[Tensor]): Box scores of all scale level
-                each item has shape (num_anchors * num_classes, H, W).
-            bbox_preds (list[Tensor]): Box energies / deltas of all
-                scale level, each item has shape (num_anchors * 4, H, W).
-            mlvl_anchors (list[Tensor]): Anchors of all scale level
-                each item has shape (num_total_anchors, 4).
-            img_shape (tuple[int]): Shape of the input image,
-                (height, width, 3).
-            scale_factor (ndarray): Scale factor of the image arrange as
-                (w_scale, h_scale, w_scale, h_scale).
-            cfg (mmcv.Config): Test / postprocessing configuration,
-                if None, test_cfg would be used.
-            rescale (bool): If True, return boxes in original image space.
-                Default: False.
 
         Returns:
             Tensor: Labeled boxes in shape (n, 5), where the first 4 columns
@@ -196,17 +115,11 @@
         mlvl_scores = []
         mlvl_bbox_preds = []
         mlvl_valid_anchors = []
-<<<<<<< HEAD
         nms_pre = cfg.get('nms_pre', -1)
         for level_idx in range(len(cls_score_list)):
             rpn_cls_score = cls_score_list[level_idx]
             featmap_size_hw = rpn_cls_score.shape[-2:]
             rpn_bbox_pred = bbox_pred_list[level_idx]
-=======
-        for idx in range(len(cls_scores)):
-            rpn_cls_score = cls_scores[idx]
-            rpn_bbox_pred = bbox_preds[idx]
->>>>>>> 8197ce36
             assert rpn_cls_score.size()[-2:] == rpn_bbox_pred.size()[-2:]
             rpn_cls_score = rpn_cls_score.permute(1, 2, 0)
             if self.use_sigmoid_cls:
@@ -220,7 +133,6 @@
                 # to v2.4 we keep BG label as 0 and FG label as 1 in rpn head.
                 scores = rpn_cls_score.softmax(dim=1)[:, 0]
             rpn_bbox_pred = rpn_bbox_pred.permute(1, 2, 0).reshape(-1, 4)
-<<<<<<< HEAD
 
             if 0 < nms_pre < scores.shape[0]:
                 # sort is faster than topk
@@ -237,28 +149,13 @@
                 anchors = self.get_selected_priori(level_idx, featmap_size_hw,
                                                    scores.dtype,
                                                    rpn_cls_score.device)
-=======
-            anchors = mlvl_anchors[idx]
-            if cfg.nms_pre > 0 and scores.shape[0] > cfg.nms_pre:
-                # sort is faster than topk
-                # _, topk_inds = scores.topk(cfg.nms_pre)
-                ranked_scores, rank_inds = scores.sort(descending=True)
-                topk_inds = rank_inds[:cfg.nms_pre]
-                scores = ranked_scores[:cfg.nms_pre]
-                rpn_bbox_pred = rpn_bbox_pred[topk_inds, :]
-                anchors = anchors[topk_inds, :]
->>>>>>> 8197ce36
             mlvl_scores.append(scores)
             mlvl_bbox_preds.append(rpn_bbox_pred)
             mlvl_valid_anchors.append(anchors)
             level_ids.append(
-<<<<<<< HEAD
                 scores.new_full((scores.size(0), ),
                                 level_idx,
                                 dtype=torch.long))
-=======
-                scores.new_full((scores.size(0), ), idx, dtype=torch.long))
->>>>>>> 8197ce36
 
         scores = torch.cat(mlvl_scores)
         anchors = torch.cat(mlvl_valid_anchors)
@@ -267,7 +164,6 @@
             anchors, rpn_bbox_pred, max_shape=img_shape)
         ids = torch.cat(level_ids)
 
-<<<<<<< HEAD
         if cfg.min_bbox_size >= 0:
             w = proposals[:, 2] - proposals[:, 0]
             h = proposals[:, 3] - proposals[:, 1]
@@ -281,23 +177,9 @@
                 ids = ids[valid_inds]
 
         dets, keep = batched_nms(proposals, scores, ids, cfg.nms)
-=======
-        if cfg.min_bbox_size > 0:
-            w = proposals[:, 2] - proposals[:, 0]
-            h = proposals[:, 3] - proposals[:, 1]
-            valid_mask = (w >= cfg.min_bbox_size) & (h >= cfg.min_bbox_size)
-            if not valid_mask.all():
-                proposals = proposals[valid_mask]
-                scores = scores[valid_mask]
-                ids = ids[valid_mask]
-        if proposals.numel() > 0:
-            dets, keep = batched_nms(proposals, scores, ids, cfg.nms)
-        else:
-            return proposals.new_zeros(0, 5)
-
->>>>>>> 8197ce36
         return dets[:cfg.max_per_img]
 
+    # TODO: waiting for refactor the anchor_head and anchor_free head
     def onnx_export(self, x, img_metas):
         """Test without augmentation.
 
