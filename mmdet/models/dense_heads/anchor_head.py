import torch
import torch.nn as nn
from mmcv.cnn import normal_init
from mmcv.runner import force_fp32

from mmdet.core import (anchor_inside_flags, build_anchor_generator,
                        build_assigner, build_bbox_coder, build_sampler,
                        images_to_levels, multi_apply, multiclass_nms, unmap)
from ..builder import HEADS, build_loss
from .base_dense_head import BaseDenseHead
from .dense_test_mixins import BBoxTestMixin


@HEADS.register_module()
class AnchorHead(BaseDenseHead, BBoxTestMixin):
    """Anchor-based head (RPN, RetinaNet, SSD, etc.).

    Args:
        num_classes (int): Number of categories excluding the background
            category.
        in_channels (int): Number of channels in the input feature map.
        feat_channels (int): Number of hidden channels. Used in child classes.
        anchor_generator (dict): Config dict for anchor generator
        bbox_coder (dict): Config of bounding box coder.
        reg_decoded_bbox (bool): If true, the regression loss would be
            applied directly on decoded bounding boxes, converting both
            the predicted boxes and regression targets to absolute
            coordinates format. Default False. It should be `True` when
            using `IoULoss`, `GIoULoss`, or `DIoULoss` in the bbox head.
        loss_cls (dict): Config of classification loss.
        loss_bbox (dict): Config of localization loss.
        train_cfg (dict): Training config of anchor head.
        test_cfg (dict): Testing config of anchor head.
    """  # noqa: W605

    def __init__(self,
                 num_classes,
                 in_channels,
                 feat_channels=256,
                 anchor_generator=dict(
                     type='AnchorGenerator',
                     scales=[8, 16, 32],
                     ratios=[0.5, 1.0, 2.0],
                     strides=[4, 8, 16, 32, 64]),
                 bbox_coder=dict(
                     type='DeltaXYWHBBoxCoder',
                     clip_border=True,
                     target_means=(.0, .0, .0, .0),
                     target_stds=(1.0, 1.0, 1.0, 1.0)),
                 reg_decoded_bbox=False,
                 loss_cls=dict(
                     type='CrossEntropyLoss',
                     use_sigmoid=True,
                     loss_weight=1.0),
                 loss_bbox=dict(
                     type='SmoothL1Loss', beta=1.0 / 9.0, loss_weight=1.0),
                 train_cfg=None,
                 test_cfg=None):
        super(AnchorHead, self).__init__()
        self.in_channels = in_channels
        self.num_classes = num_classes
        self.feat_channels = feat_channels
        self.use_sigmoid_cls = loss_cls.get('use_sigmoid', False)
        # TODO better way to determine whether sample or not
        self.sampling = loss_cls['type'] not in [
            'FocalLoss', 'GHMC', 'QualityFocalLoss'
        ]
        if self.use_sigmoid_cls:
            self.cls_out_channels = num_classes
        else:
            self.cls_out_channels = num_classes + 1

        if self.cls_out_channels <= 0:
            raise ValueError(f'num_classes={num_classes} is too small')
        self.reg_decoded_bbox = reg_decoded_bbox

        self.bbox_coder = build_bbox_coder(bbox_coder)
        self.loss_cls = build_loss(loss_cls)
        self.loss_bbox = build_loss(loss_bbox)
        self.train_cfg = train_cfg
        self.test_cfg = test_cfg
        if self.train_cfg:
            self.assigner = build_assigner(self.train_cfg.assigner)
            # use PseudoSampler when sampling is False
            if self.sampling and hasattr(self.train_cfg, 'sampler'):
                sampler_cfg = self.train_cfg.sampler
            else:
                sampler_cfg = dict(type='PseudoSampler')
            self.sampler = build_sampler(sampler_cfg, context=self)
        self.fp16_enabled = False

        self.anchor_generator = build_anchor_generator(anchor_generator)
        # usually the numbers of anchors for each level are the same
        # except SSD detectors
        self.num_anchors = self.anchor_generator.num_base_anchors[0]
        self._init_layers()

    def _init_layers(self):
        """Initialize layers of the head."""
        self.conv_cls = nn.Conv2d(self.in_channels,
                                  self.num_anchors * self.cls_out_channels, 1)
        self.conv_reg = nn.Conv2d(self.in_channels, self.num_anchors * 4, 1)

    def init_weights(self):
        """Initialize weights of the head."""
        normal_init(self.conv_cls, std=0.01)
        normal_init(self.conv_reg, std=0.01)

    def forward_single(self, x):
        """Forward feature of a single scale level.

        Args:
            x (Tensor): Features of a single scale level.

        Returns:
            tuple:
                cls_score (Tensor): Cls scores for a single scale level \
                    the channels number is num_anchors * num_classes.
                bbox_pred (Tensor): Box energies / deltas for a single scale \
                    level, the channels number is num_anchors * 4.
        """
        cls_score = self.conv_cls(x)
        bbox_pred = self.conv_reg(x)
        return cls_score, bbox_pred

    def forward(self, feats):
        """Forward features from the upstream network.

        Args:
            feats (tuple[Tensor]): Features from the upstream network, each is
                a 4D-tensor.

        Returns:
            tuple: A tuple of classification scores and bbox prediction.

                - cls_scores (list[Tensor]): Classification scores for all \
                    scale levels, each is a 4D-tensor, the channels number \
                    is num_anchors * num_classes.
                - bbox_preds (list[Tensor]): Box energies / deltas for all \
                    scale levels, each is a 4D-tensor, the channels number \
                    is num_anchors * 4.
        """
        return multi_apply(self.forward_single, feats)

    def get_anchors(self, featmap_sizes, img_metas, device='cuda'):
        """Get anchors according to feature map sizes.

        Args:
            featmap_sizes (list[tuple]): Multi-level feature map sizes.
            img_metas (list[dict]): Image meta info.
            device (torch.device | str): Device for returned tensors

        Returns:
            tuple:
                anchor_list (list[Tensor]): Anchors of each image.
                valid_flag_list (list[Tensor]): Valid flags of each image.
        """
        num_imgs = len(img_metas)

        # since feature map sizes of all images are the same, we only compute
        # anchors for one time
        multi_level_anchors = self.anchor_generator.grid_anchors(
            featmap_sizes, device)
        anchor_list = [multi_level_anchors for _ in range(num_imgs)]

        # for each image, we compute valid flags of multi level anchors
        valid_flag_list = []
        for img_id, img_meta in enumerate(img_metas):
            multi_level_flags = self.anchor_generator.valid_flags(
                featmap_sizes, img_meta['pad_shape'], device)
            valid_flag_list.append(multi_level_flags)

        return anchor_list, valid_flag_list

    def _get_targets_single(self,
                            flat_anchors,
                            valid_flags,
                            gt_bboxes,
                            gt_bboxes_ignore,
                            gt_labels,
                            img_meta,
                            label_channels=1,
                            unmap_outputs=True):
        """Compute regression and classification targets for anchors in a
        single image.

        Args:
            flat_anchors (Tensor): Multi-level anchors of the image, which are
                concatenated into a single tensor of shape (num_anchors ,4)
            valid_flags (Tensor): Multi level valid flags of the image,
                which are concatenated into a single tensor of
                    shape (num_anchors,).
            gt_bboxes (Tensor): Ground truth bboxes of the image,
                shape (num_gts, 4).
            img_meta (dict): Meta info of the image.
            gt_bboxes_ignore (Tensor): Ground truth bboxes to be
                ignored, shape (num_ignored_gts, 4).
            img_meta (dict): Meta info of the image.
            gt_labels (Tensor): Ground truth labels of each box,
                shape (num_gts,).
            label_channels (int): Channel of label.
            unmap_outputs (bool): Whether to map outputs back to the original
                set of anchors.

        Returns:
            tuple:
                labels_list (list[Tensor]): Labels of each level
                label_weights_list (list[Tensor]): Label weights of each level
                bbox_targets_list (list[Tensor]): BBox targets of each level
                bbox_weights_list (list[Tensor]): BBox weights of each level
                num_total_pos (int): Number of positive samples in all images
                num_total_neg (int): Number of negative samples in all images
        """
        inside_flags = anchor_inside_flags(flat_anchors, valid_flags,
                                           img_meta['img_shape'][:2],
                                           self.train_cfg.allowed_border)
        if not inside_flags.any():
            return (None, ) * 7
        # assign gt and sample anchors
        anchors = flat_anchors[inside_flags, :]

        assign_result = self.assigner.assign(
            anchors, gt_bboxes, gt_bboxes_ignore,
            None if self.sampling else gt_labels)
        sampling_result = self.sampler.sample(assign_result, anchors,
                                              gt_bboxes)

        num_valid_anchors = anchors.shape[0]
        bbox_targets = torch.zeros_like(anchors)
        bbox_weights = torch.zeros_like(anchors)
        labels = anchors.new_full((num_valid_anchors, ),
                                  self.num_classes,
                                  dtype=torch.long)
        label_weights = anchors.new_zeros(num_valid_anchors, dtype=torch.float)

        pos_inds = sampling_result.pos_inds
        neg_inds = sampling_result.neg_inds
        if len(pos_inds) > 0:
            if not self.reg_decoded_bbox:
                pos_bbox_targets = self.bbox_coder.encode(
                    sampling_result.pos_bboxes, sampling_result.pos_gt_bboxes)
            else:
                pos_bbox_targets = sampling_result.pos_gt_bboxes
            bbox_targets[pos_inds, :] = pos_bbox_targets
            bbox_weights[pos_inds, :] = 1.0
            if gt_labels is None:
                # Only rpn gives gt_labels as None
                # Foreground is the first class since v2.5.0
                labels[pos_inds] = 0
            else:
                labels[pos_inds] = gt_labels[
                    sampling_result.pos_assigned_gt_inds]
            if self.train_cfg.pos_weight <= 0:
                label_weights[pos_inds] = 1.0
            else:
                label_weights[pos_inds] = self.train_cfg.pos_weight
        if len(neg_inds) > 0:
            label_weights[neg_inds] = 1.0

        # map up to original set of anchors
        if unmap_outputs:
            num_total_anchors = flat_anchors.size(0)
            labels = unmap(
                labels, num_total_anchors, inside_flags,
                fill=self.num_classes)  # fill bg label
            label_weights = unmap(label_weights, num_total_anchors,
                                  inside_flags)
            bbox_targets = unmap(bbox_targets, num_total_anchors, inside_flags)
            bbox_weights = unmap(bbox_weights, num_total_anchors, inside_flags)

        return (labels, label_weights, bbox_targets, bbox_weights, pos_inds,
                neg_inds, sampling_result)

    def get_targets(self,
                    anchor_list,
                    valid_flag_list,
                    gt_bboxes_list,
                    img_metas,
                    gt_bboxes_ignore_list=None,
                    gt_labels_list=None,
                    label_channels=1,
                    unmap_outputs=True,
                    return_sampling_results=False):
        """Compute regression and classification targets for anchors in
        multiple images.

        Args:
            anchor_list (list[list[Tensor]]): Multi level anchors of each
                image. The outer list indicates images, and the inner list
                corresponds to feature levels of the image. Each element of
                the inner list is a tensor of shape (num_anchors, 4).
            valid_flag_list (list[list[Tensor]]): Multi level valid flags of
                each image. The outer list indicates images, and the inner list
                corresponds to feature levels of the image. Each element of
                the inner list is a tensor of shape (num_anchors, )
            gt_bboxes_list (list[Tensor]): Ground truth bboxes of each image.
            img_metas (list[dict]): Meta info of each image.
            gt_bboxes_ignore_list (list[Tensor]): Ground truth bboxes to be
                ignored.
            gt_labels_list (list[Tensor]): Ground truth labels of each box.
            label_channels (int): Channel of label.
            unmap_outputs (bool): Whether to map outputs back to the original
                set of anchors.

        Returns:
            tuple: Usually returns a tuple containing learning targets.

                - labels_list (list[Tensor]): Labels of each level.
                - label_weights_list (list[Tensor]): Label weights of each \
                    level.
                - bbox_targets_list (list[Tensor]): BBox targets of each level.
                - bbox_weights_list (list[Tensor]): BBox weights of each level.
                - num_total_pos (int): Number of positive samples in all \
                    images.
                - num_total_neg (int): Number of negative samples in all \
                    images.
            additional_returns: This function enables user-defined returns from
                `self._get_targets_single`. These returns are currently refined
                to properties at each feature map (i.e. having HxW dimension).
                The results will be concatenated after the end
        """
        num_imgs = len(img_metas)
        assert len(anchor_list) == len(valid_flag_list) == num_imgs

        # anchor number of multi levels
        num_level_anchors = [anchors.size(0) for anchors in anchor_list[0]]
        # concat all level anchors to a single tensor
        concat_anchor_list = []
        concat_valid_flag_list = []
        for i in range(num_imgs):
            assert len(anchor_list[i]) == len(valid_flag_list[i])
            concat_anchor_list.append(torch.cat(anchor_list[i]))
            concat_valid_flag_list.append(torch.cat(valid_flag_list[i]))

        # compute targets for each image
        if gt_bboxes_ignore_list is None:
            gt_bboxes_ignore_list = [None for _ in range(num_imgs)]
        if gt_labels_list is None:
            gt_labels_list = [None for _ in range(num_imgs)]
        results = multi_apply(
            self._get_targets_single,
            concat_anchor_list,
            concat_valid_flag_list,
            gt_bboxes_list,
            gt_bboxes_ignore_list,
            gt_labels_list,
            img_metas,
            label_channels=label_channels,
            unmap_outputs=unmap_outputs)
        (all_labels, all_label_weights, all_bbox_targets, all_bbox_weights,
         pos_inds_list, neg_inds_list, sampling_results_list) = results[:7]
        rest_results = list(results[7:])  # user-added return values
        # no valid anchors
        if any([labels is None for labels in all_labels]):
            return None
        # sampled anchors of all images
        num_total_pos = sum([max(inds.numel(), 1) for inds in pos_inds_list])
        num_total_neg = sum([max(inds.numel(), 1) for inds in neg_inds_list])
        # split targets to a list w.r.t. multiple levels
        labels_list = images_to_levels(all_labels, num_level_anchors)
        label_weights_list = images_to_levels(all_label_weights,
                                              num_level_anchors)
        bbox_targets_list = images_to_levels(all_bbox_targets,
                                             num_level_anchors)
        bbox_weights_list = images_to_levels(all_bbox_weights,
                                             num_level_anchors)
        res = (labels_list, label_weights_list, bbox_targets_list,
               bbox_weights_list, num_total_pos, num_total_neg)
        if return_sampling_results:
            res = res + (sampling_results_list, )
        for i, r in enumerate(rest_results):  # user-added return values
            rest_results[i] = images_to_levels(r, num_level_anchors)

        return res + tuple(rest_results)

    def loss_single(self, cls_score, bbox_pred, anchors, labels, label_weights,
                    bbox_targets, bbox_weights, num_total_samples):
        """Compute loss of a single scale level.

        Args:
            cls_score (Tensor): Box scores for each scale level
                Has shape (N, num_anchors * num_classes, H, W).
            bbox_pred (Tensor): Box energies / deltas for each scale
                level with shape (N, num_anchors * 4, H, W).
            anchors (Tensor): Box reference for each scale level with shape
                (N, num_total_anchors, 4).
            labels (Tensor): Labels of each anchors with shape
                (N, num_total_anchors).
            label_weights (Tensor): Label weights of each anchor with shape
                (N, num_total_anchors)
            bbox_targets (Tensor): BBox regression targets of each anchor wight
                shape (N, num_total_anchors, 4).
            bbox_weights (Tensor): BBox regression loss weights of each anchor
                with shape (N, num_total_anchors, 4).
            num_total_samples (int): If sampling, num total samples equal to
                the number of total anchors; Otherwise, it is the number of
                positive anchors.

        Returns:
            dict[str, Tensor]: A dictionary of loss components.
        """
        # classification loss
        labels = labels.reshape(-1)
        label_weights = label_weights.reshape(-1)
        cls_score = cls_score.permute(0, 2, 3,
                                      1).reshape(-1, self.cls_out_channels)
        loss_cls = self.loss_cls(
            cls_score, labels, label_weights, avg_factor=num_total_samples)
        # regression loss
        bbox_targets = bbox_targets.reshape(-1, 4)
        bbox_weights = bbox_weights.reshape(-1, 4)
        bbox_pred = bbox_pred.permute(0, 2, 3, 1).reshape(-1, 4)
        if self.reg_decoded_bbox:
            # When the regression loss (e.g. `IouLoss`, `GIouLoss`)
            # is applied directly on the decoded bounding boxes, it
            # decodes the already encoded coordinates to absolute format.
            anchors = anchors.reshape(-1, 4)
            bbox_pred = self.bbox_coder.decode(anchors, bbox_pred)
        loss_bbox = self.loss_bbox(
            bbox_pred,
            bbox_targets,
            bbox_weights,
            avg_factor=num_total_samples)
        return loss_cls, loss_bbox

    @force_fp32(apply_to=('cls_scores', 'bbox_preds'))
    def loss(self,
             cls_scores,
             bbox_preds,
             gt_bboxes,
             gt_labels,
             img_metas,
             gt_bboxes_ignore=None):
        """Compute losses of the head.

        Args:
            cls_scores (list[Tensor]): Box scores for each scale level
                Has shape (N, num_anchors * num_classes, H, W)
            bbox_preds (list[Tensor]): Box energies / deltas for each scale
                level with shape (N, num_anchors * 4, H, W)
            gt_bboxes (list[Tensor]): Ground truth bboxes for each image with
                shape (num_gts, 4) in [tl_x, tl_y, br_x, br_y] format.
            gt_labels (list[Tensor]): class indices corresponding to each box
            img_metas (list[dict]): Meta information of each image, e.g.,
                image size, scaling factor, etc.
            gt_bboxes_ignore (None | list[Tensor]): specify which bounding
                boxes can be ignored when computing the loss. Default: None

        Returns:
            dict[str, Tensor]: A dictionary of loss components.
        """
        featmap_sizes = [featmap.size()[-2:] for featmap in cls_scores]
        assert len(featmap_sizes) == self.anchor_generator.num_levels

        device = cls_scores[0].device

        anchor_list, valid_flag_list = self.get_anchors(
            featmap_sizes, img_metas, device=device)
        label_channels = self.cls_out_channels if self.use_sigmoid_cls else 1
        cls_reg_targets = self.get_targets(
            anchor_list,
            valid_flag_list,
            gt_bboxes,
            img_metas,
            gt_bboxes_ignore_list=gt_bboxes_ignore,
            gt_labels_list=gt_labels,
            label_channels=label_channels)
        if cls_reg_targets is None:
            return None
        (labels_list, label_weights_list, bbox_targets_list, bbox_weights_list,
         num_total_pos, num_total_neg) = cls_reg_targets
        num_total_samples = (
            num_total_pos + num_total_neg if self.sampling else num_total_pos)

        # anchor number of multi levels
        num_level_anchors = [anchors.size(0) for anchors in anchor_list[0]]
        # concat all level anchors and flags to a single tensor
        concat_anchor_list = []
        for i in range(len(anchor_list)):
            concat_anchor_list.append(torch.cat(anchor_list[i]))
        all_anchor_list = images_to_levels(concat_anchor_list,
                                           num_level_anchors)

        losses_cls, losses_bbox = multi_apply(
            self.loss_single,
            cls_scores,
            bbox_preds,
            all_anchor_list,
            labels_list,
            label_weights_list,
            bbox_targets_list,
            bbox_weights_list,
            num_total_samples=num_total_samples)
        return dict(loss_cls=losses_cls, loss_bbox=losses_bbox)

    @force_fp32(apply_to=('cls_scores', 'bbox_preds'))
    def get_bboxes(self,
                   cls_scores,
                   bbox_preds,
                   img_metas,
                   cfg=None,
                   rescale=False,
                   with_nms=True):
        """Transform network output for a batch into bbox predictions.

        Args:
            cls_scores (list[Tensor]): Box scores for each scale level
                Has shape (N, num_anchors * num_classes, H, W)
            bbox_preds (list[Tensor]): Box energies / deltas for each scale
                level with shape (N, num_anchors * 4, H, W)
            img_metas (list[dict]): Meta information of each image, e.g.,
                image size, scaling factor, etc.
            cfg (mmcv.Config | None): Test / postprocessing configuration,
                if None, test_cfg would be used
            rescale (bool): If True, return boxes in original image space.
                Default: False.
            with_nms (bool): If True, do nms before return boxes.
                Default: True.

        Returns:
            list[tuple[Tensor, Tensor]]: Each item in result_list is 2-tuple.
                The first item is an (n, 5) tensor, where the first 4 columns
                are bounding box positions (tl_x, tl_y, br_x, br_y) and the
                5-th column is a score between 0 and 1. The second item is a
                (n,) tensor where each item is the predicted class labelof the
                corresponding box.

        Example:
            >>> import mmcv
            >>> self = AnchorHead(
            >>>     num_classes=9,
            >>>     in_channels=1,
            >>>     anchor_generator=dict(
            >>>         type='AnchorGenerator',
            >>>         scales=[8],
            >>>         ratios=[0.5, 1.0, 2.0],
            >>>         strides=[4,]))
            >>> img_metas = [{'img_shape': (32, 32, 3), 'scale_factor': 1}]
            >>> cfg = mmcv.Config(dict(
            >>>     score_thr=0.00,
            >>>     nms=dict(type='nms', iou_thr=1.0),
            >>>     max_per_img=10))
            >>> feat = torch.rand(1, 1, 3, 3)
            >>> cls_score, bbox_pred = self.forward_single(feat)
            >>> # note the input lists are over different levels, not images
            >>> cls_scores, bbox_preds = [cls_score], [bbox_pred]
            >>> result_list = self.get_bboxes(cls_scores, bbox_preds,
            >>>                               img_metas, cfg)
            >>> det_bboxes, det_labels = result_list[0]
            >>> assert len(result_list) == 1
            >>> assert det_bboxes.shape[1] == 5
            >>> assert len(det_bboxes) == len(det_labels) == cfg.max_per_img
        """
        assert len(cls_scores) == len(bbox_preds)
        num_levels = len(cls_scores)

        device = cls_scores[0].device
        featmap_sizes = [cls_scores[i].shape[-2:] for i in range(num_levels)]
        mlvl_anchors = self.anchor_generator.grid_anchors(
            featmap_sizes, device=device)

<<<<<<< HEAD
        cls_score_list = [cls_scores[i].detach() for i in range(num_levels)]
        bbox_pred_list = [bbox_preds[i].detach() for i in range(num_levels)]

        img_shapes = [
            img_metas[i]['img_shape'] for i in range(cls_scores[0].shape[0])
        ]
        scale_factors = [
            img_metas[i]['scale_factor'] for i in range(cls_scores[0].shape[0])
        ]

        if with_nms:
            # some heads don't support with_nms argument
            result_list = self._get_bboxes_single(cls_score_list,
                                                  bbox_pred_list, mlvl_anchors,
                                                  img_shapes, scale_factors,
                                                  cfg, rescale)
        else:
            result_list = self._get_bboxes_single(cls_score_list,
                                                  bbox_pred_list, mlvl_anchors,
                                                  img_shapes, scale_factors,
                                                  cfg, rescale, with_nms)
=======
        result_list = []
        for img_id in range(len(img_metas)):
            cls_score_list = [
                cls_scores[i][img_id].detach() for i in range(num_levels)
            ]
            bbox_pred_list = [
                bbox_preds[i][img_id].detach() for i in range(num_levels)
            ]
            # get origin input shape to support onnx dynamic shape
            if torch.onnx.is_in_onnx_export():
                img_shape = img_metas[img_id]['img_shape_for_onnx']
            else:
                img_shape = img_metas[img_id]['img_shape']
            scale_factor = img_metas[img_id]['scale_factor']
            if with_nms:
                # some heads don't support with_nms argument
                proposals = self._get_bboxes_single(cls_score_list,
                                                    bbox_pred_list,
                                                    mlvl_anchors, img_shape,
                                                    scale_factor, cfg, rescale)
            else:
                proposals = self._get_bboxes_single(cls_score_list,
                                                    bbox_pred_list,
                                                    mlvl_anchors, img_shape,
                                                    scale_factor, cfg, rescale,
                                                    with_nms)
            result_list.append(proposals)
>>>>>>> af957044
        return result_list

    def _get_bboxes_single(self,
                           cls_score_list,
                           bbox_pred_list,
                           mlvl_anchors,
                           img_shapes,
                           scale_factors,
                           cfg,
                           rescale=False,
                           with_nms=True):
        """Transform outputs for a batch item into bbox predictions.

        Args:
            cls_score_list (list[Tensor]): Box scores for a single scale level
                Has shape (num_anchors * num_classes, H, W).
            bbox_pred_list (list[Tensor]): Box energies / deltas for a single
                scale level with shape (num_anchors * 4, H, W).
            mlvl_anchors (list[Tensor]): Box reference for a single scale level
                with shape (num_total_anchors, 4).
            img_shapes (list[tuple[int]]): Shape of the batch input image,
                list[(height, width, 3)].
            scale_factors (list[ndarray]): Scale factor of the batch
                image arange as list[(w_scale, h_scale, w_scale, h_scale)].
            cfg (mmcv.Config): Test / postprocessing configuration,
                if None, test_cfg would be used.
            rescale (bool): If True, return boxes in original image space.
                Default: False.
            with_nms (bool): If True, do nms before return boxes.
                Default: True.

        Returns:
            Tensor: Labeled boxes in shape (n, 5), where the first 4 columns
                are bounding box positions (tl_x, tl_y, br_x, br_y) and the
                5-th column is a score between 0 and 1.
        """
        cfg = self.test_cfg if cfg is None else cfg
        assert len(cls_score_list) == len(bbox_pred_list) == len(mlvl_anchors)
        batch_size = cls_score_list[0].shape[0]
        # convert to tensor to keep tracing
        nms_pre_tensor = torch.tensor(
            cfg.get('nms_pre', -1),
            device=cls_score_list[0].device,
            dtype=torch.long)

        mlvl_bboxes = []
        mlvl_scores = []
        for cls_score, bbox_pred, anchors in zip(cls_score_list,
                                                 bbox_pred_list, mlvl_anchors):
            assert cls_score.size()[-2:] == bbox_pred.size()[-2:]
            cls_score = cls_score.permute(0, 2, 3,
                                          1).reshape(batch_size, -1,
                                                     self.cls_out_channels)
            if self.use_sigmoid_cls:
                scores = cls_score.sigmoid()
            else:
                scores = cls_score.softmax(-1)
            bbox_pred = bbox_pred.permute(0, 2, 3,
                                          1).reshape(batch_size, -1, 4)
            anchors = anchors.expand_as(bbox_pred)
            # Always keep topk op for dynamic input in onnx
            if nms_pre_tensor > 0 and (torch.onnx.is_in_onnx_export()
                                       or scores.shape[-2] > nms_pre_tensor):
                from torch import _shape_as_tensor
                # keep shape as tensor and get k
<<<<<<< HEAD
                num_anchor = _shape_as_tensor(scores)[-2].to(
                    nms_pre_tensor.device)
=======
                num_anchor = _shape_as_tensor(scores)[-2].to(nms_pre_tensor)
>>>>>>> af957044
                nms_pre = torch.where(nms_pre_tensor < num_anchor,
                                      nms_pre_tensor, num_anchor)

                # Get maximum scores for foreground classes.
                if self.use_sigmoid_cls:
                    max_scores, _ = scores.max(dim=2)
                else:
                    # remind that we set FG labels to [0, num_class-1]
                    # since mmdet v2.0
                    # BG cat_id: num_class
                    max_scores, _ = scores[..., :-1].max(dim=2)

                _, topk_inds = max_scores.topk(nms_pre)
                batch_inds = torch.arange(batch_size).view(
                    -1, 1).expand_as(topk_inds)
                anchors = anchors[batch_inds, topk_inds, :]
                bbox_pred = bbox_pred[batch_inds, topk_inds, :]
                scores = scores[batch_inds, topk_inds, :]

            bboxes = self.bbox_coder.decode(
                anchors, bbox_pred, max_shape=img_shapes)
            mlvl_bboxes.append(bboxes)
            mlvl_scores.append(scores)

        mlvl_bboxes = torch.cat(mlvl_bboxes, dim=1)
        if rescale:
            mlvl_bboxes /= mlvl_bboxes.new_tensor(scale_factors).unsqueeze(1)
        mlvl_scores = torch.cat(mlvl_scores, dim=1)

        # Set max number of box to be feed into nms in deployment
        deploy_nms_pre = cfg.get('deploy_nms_pre', -1)
        if deploy_nms_pre > 0 and torch.onnx.is_in_onnx_export():
            # Get maximum scores for foreground classes.
            if self.use_sigmoid_cls:
                max_scores, _ = mlvl_scores.max(dim=2)
            else:
                # remind that we set FG labels to [0, num_class-1]
                # since mmdet v2.0
                # BG cat_id: num_class
                max_scores, _ = mlvl_scores[..., :-1].max(dim=2)
            _, topk_inds = max_scores.topk(deploy_nms_pre)
            batch_inds = torch.arange(batch_size).view(-1,
                                                       1).expand_as(topk_inds)
            mlvl_scores = mlvl_scores[batch_inds, topk_inds]
            mlvl_bboxes = mlvl_bboxes[batch_inds, topk_inds]
        if self.use_sigmoid_cls:
            # Add a dummy background class to the backend when using sigmoid
            # remind that we set FG labels to [0, num_class-1] since mmdet v2.0
            # BG cat_id: num_class
            padding = mlvl_scores.new_zeros(batch_size, mlvl_scores.shape[1],
                                            1)
            mlvl_scores = torch.cat([mlvl_scores, padding], dim=2)

        if with_nms:
            det_results = []
            for (bboxes, scores) in zip(mlvl_bboxes, mlvl_scores):
                det_bbox, det_label = multiclass_nms(bboxes, scores,
                                                     cfg.score_thr, cfg.nms,
                                                     cfg.max_per_img)
                det_results.append(tuple([det_bbox, det_label]))
            return det_results
        else:
            return mlvl_bboxes, mlvl_scores

    def aug_test(self, feats, img_metas, rescale=False):
        """Test function with test time augmentation.

        Args:
            feats (list[Tensor]): the outer list indicates test-time
                augmentations and inner Tensor should have a shape NxCxHxW,
                which contains features for all images in the batch.
            img_metas (list[list[dict]]): the outer list indicates test-time
                augs (multiscale, flip, etc.) and the inner list indicates
                images in a batch. each dict has image information.
            rescale (bool, optional): Whether to rescale the results.
                Defaults to False.

        Returns:
            list[ndarray]: bbox results of each class
        """
        return self.aug_test_bboxes(feats, img_metas, rescale=rescale)<|MERGE_RESOLUTION|>--- conflicted
+++ resolved
@@ -559,13 +559,17 @@
         mlvl_anchors = self.anchor_generator.grid_anchors(
             featmap_sizes, device=device)
 
-<<<<<<< HEAD
         cls_score_list = [cls_scores[i].detach() for i in range(num_levels)]
         bbox_pred_list = [bbox_preds[i].detach() for i in range(num_levels)]
 
-        img_shapes = [
-            img_metas[i]['img_shape'] for i in range(cls_scores[0].shape[0])
-        ]
+        if torch.onnx.is_in_onnx_export():
+            img_shapes = [
+                img_metas[i]['img_shape_for_onnx'] for i in range(cls_scores[0].shape[0])
+            ]
+        else:
+            img_shapes = [
+                img_metas[i]['img_shape'] for i in range(cls_scores[0].shape[0])
+            ]
         scale_factors = [
             img_metas[i]['scale_factor'] for i in range(cls_scores[0].shape[0])
         ]
@@ -581,35 +585,6 @@
                                                   bbox_pred_list, mlvl_anchors,
                                                   img_shapes, scale_factors,
                                                   cfg, rescale, with_nms)
-=======
-        result_list = []
-        for img_id in range(len(img_metas)):
-            cls_score_list = [
-                cls_scores[i][img_id].detach() for i in range(num_levels)
-            ]
-            bbox_pred_list = [
-                bbox_preds[i][img_id].detach() for i in range(num_levels)
-            ]
-            # get origin input shape to support onnx dynamic shape
-            if torch.onnx.is_in_onnx_export():
-                img_shape = img_metas[img_id]['img_shape_for_onnx']
-            else:
-                img_shape = img_metas[img_id]['img_shape']
-            scale_factor = img_metas[img_id]['scale_factor']
-            if with_nms:
-                # some heads don't support with_nms argument
-                proposals = self._get_bboxes_single(cls_score_list,
-                                                    bbox_pred_list,
-                                                    mlvl_anchors, img_shape,
-                                                    scale_factor, cfg, rescale)
-            else:
-                proposals = self._get_bboxes_single(cls_score_list,
-                                                    bbox_pred_list,
-                                                    mlvl_anchors, img_shape,
-                                                    scale_factor, cfg, rescale,
-                                                    with_nms)
-            result_list.append(proposals)
->>>>>>> af957044
         return result_list
 
     def _get_bboxes_single(self,
@@ -675,12 +650,8 @@
                                        or scores.shape[-2] > nms_pre_tensor):
                 from torch import _shape_as_tensor
                 # keep shape as tensor and get k
-<<<<<<< HEAD
                 num_anchor = _shape_as_tensor(scores)[-2].to(
                     nms_pre_tensor.device)
-=======
-                num_anchor = _shape_as_tensor(scores)[-2].to(nms_pre_tensor)
->>>>>>> af957044
                 nms_pre = torch.where(nms_pre_tensor < num_anchor,
                                       nms_pre_tensor, num_anchor)
 
