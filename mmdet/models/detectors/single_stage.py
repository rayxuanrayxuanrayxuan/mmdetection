import torch

from ..builder import DETECTORS, build_backbone, build_head, build_neck
from .base import BaseDetector


@DETECTORS.register_module()
class SingleStageDetector(BaseDetector):
    """Base class for single-stage detectors.

    Single-stage detectors directly and densely predict bounding boxes on the
    output features of the backbone+neck.
    """

    def __init__(self,
                 backbone,
                 neck=None,
                 bbox_head=None,
                 train_cfg=None,
                 test_cfg=None,
                 pretrained=None,
                 init_cfg=None):
        super(SingleStageDetector, self).__init__(init_cfg)
        backbone.pretrained = pretrained
        self.backbone = build_backbone(backbone)
        if neck is not None:
            self.neck = build_neck(neck)
        bbox_head.update(train_cfg=train_cfg)
        bbox_head.update(test_cfg=test_cfg)
        self.bbox_head = build_head(bbox_head)
        self.train_cfg = train_cfg
        self.test_cfg = test_cfg

    def extract_feat(self, img):
        """Directly extract features from the backbone+neck."""
        x = self.backbone(img)
        if self.with_neck:
            x = self.neck(x)
        return x

    def forward_dummy(self, img):
        """Used for computing network flops.

        See `mmdetection/tools/analysis_tools/get_flops.py`
        """
        x = self.extract_feat(img)
        outs = self.bbox_head(x)
        return outs

    def forward_train(self,
                      img,
                      img_metas,
                      gt_bboxes,
                      gt_labels,
                      gt_bboxes_ignore=None):
        """
        Args:
            img (Tensor): Input images of shape (N, C, H, W).
                Typically these should be mean centered and std scaled.
            img_metas (list[dict]): A List of image info dict where each dict
                has: 'img_shape', 'scale_factor', 'flip', and may also contain
                'filename', 'ori_shape', 'pad_shape', and 'img_norm_cfg'.
                For details on the values of these keys see
                :class:`mmdet.datasets.pipelines.Collect`.
            gt_bboxes (list[Tensor]): Each item are the truth boxes for each
                image in [tl_x, tl_y, br_x, br_y] format.
            gt_labels (list[Tensor]): Class indices corresponding to each box
            gt_bboxes_ignore (None | list[Tensor]): Specify which bounding
                boxes can be ignored when computing the loss.

        Returns:
            dict[str, Tensor]: A dictionary of loss components.
        """
        super(SingleStageDetector, self).forward_train(img, img_metas)
        x = self.extract_feat(img)
        losses = self.bbox_head.forward_train(x, img_metas, gt_bboxes,
                                              gt_labels, gt_bboxes_ignore)
        return losses

    def simple_test(self, img, img_metas, rescale=False, postprocess=True):
        """Test function without test-time augmentation.

        Args:
            img (torch.Tensor): Images with shape (N, C, H, W).
            img_metas (list[dict]): List of image information.
            rescale (bool, optional): Whether to rescale the results.
                Defaults to False.
            postprocess (bool, optional): Whether to perform post-processing
                by bbox2result. Defaults to True.

        Returns:
            list[list[np.ndarray]]: BBox results of each image and classes.
                The outer list corresponds to each image. The inner list
                corresponds to each class.
        """
<<<<<<< HEAD
        if torch.onnx.is_in_onnx_export():
            # get origin input shape as tensor to support onnx dynamic shape
            img_shape = torch._shape_as_tensor(img)[2:]
            img_metas[0]['img_shape_for_onnx'] = img_shape
            # skip post-processing when exporting to ONNX
            postprocess = False
=======
        x = self.extract_feat(img)
        outs = self.bbox_head(x)

        bbox_list = self.bbox_head.get_bboxes(
            *outs, img_metas, rescale=rescale)
>>>>>>> d30d0b68

        feat = self.extract_feat(img)
        return self.bbox_head.simple_test(
            feat, img_metas, rescale=rescale, postprocess=postprocess)

    def aug_test(self, imgs, img_metas, rescale=False):
        """Test function with test time augmentation.

        Args:
            imgs (list[Tensor]): the outer list indicates test-time
                augmentations and inner Tensor should have a shape NxCxHxW,
                which contains all images in the batch.
            img_metas (list[list[dict]]): the outer list indicates test-time
                augs (multiscale, flip, etc.) and the inner list indicates
                images in a batch. each dict has image information.
            rescale (bool, optional): Whether to rescale the results.
                Defaults to False.

        Returns:
            list[list[np.ndarray]]: BBox results of each image and classes.
                The outer list corresponds to each image. The inner list
                corresponds to each class.
        """
        assert hasattr(self.bbox_head, 'aug_test'), \
            f'{self.bbox_head.__class__.__name__}' \
            ' does not support test-time augmentation'

        feats = self.extract_feats(imgs)
        return [self.bbox_head.aug_test(feats, img_metas, rescale=rescale)]

    def onnx_export(self, img, img_metas):
        """Test function without test time augmentation.

        Args:
            img (torch.Tensor): input images.
            img_metas (list[dict]): List of image information.

        Returns:
            tuple[Tensor, Tensor]: dets of shape [N, num_det, 5]
                and class labels of shape [N, num_det].
        """
        x = self.extract_feat(img)
        outs = self.bbox_head(x)
        # get origin input shape to support onnx dynamic shape

        # get shape as tensor
        img_shape = torch._shape_as_tensor(img)[2:]
        img_metas[0]['img_shape_for_onnx'] = img_shape
        # TODO:move all onnx related code in bbox_head to onnx_export function
        det_bboxes, det_labels = self.bbox_head.get_bboxes(*outs, img_metas)

        return det_bboxes, det_labels<|MERGE_RESOLUTION|>--- conflicted
+++ resolved
@@ -93,21 +93,6 @@
                 The outer list corresponds to each image. The inner list
                 corresponds to each class.
         """
-<<<<<<< HEAD
-        if torch.onnx.is_in_onnx_export():
-            # get origin input shape as tensor to support onnx dynamic shape
-            img_shape = torch._shape_as_tensor(img)[2:]
-            img_metas[0]['img_shape_for_onnx'] = img_shape
-            # skip post-processing when exporting to ONNX
-            postprocess = False
-=======
-        x = self.extract_feat(img)
-        outs = self.bbox_head(x)
-
-        bbox_list = self.bbox_head.get_bboxes(
-            *outs, img_metas, rescale=rescale)
->>>>>>> d30d0b68
-
         feat = self.extract_feat(img)
         return self.bbox_head.simple_test(
             feat, img_metas, rescale=rescale, postprocess=postprocess)
