--- conflicted
+++ resolved
@@ -170,12 +170,7 @@
         w, h = torch.split(wh, 1, dim=-1)
         loc_decode[..., :2] *= h  # tb
         loc_decode[..., 2:] *= w  # lr
-<<<<<<< HEAD
-    # Cannot be exported using onnx when loc_decode.split(1, dim=1)
-=======
-
     # Cannot be exported using onnx when loc_decode.split(1, dim=-1)
->>>>>>> fad57f6f
     top, bottom, left, right = loc_decode.split((1, 1, 1, 1), dim=-1)
     xmin = prior_centers[..., 0].unsqueeze(-1) - left
     xmax = prior_centers[..., 0].unsqueeze(-1) + right
